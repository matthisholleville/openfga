package postgres

import (
	"context"
	"database/sql"
	"errors"
	"fmt"
	"net/url"
	"strings"
	"time"

	sq "github.com/Masterminds/squirrel"
	"github.com/cenkalti/backoff/v4"
	_ "github.com/jackc/pgx/v5/stdlib" // PostgreSQL driver.
	"github.com/prometheus/client_golang/prometheus"
	"github.com/prometheus/client_golang/prometheus/collectors"
	"go.opentelemetry.io/otel"
	"go.opentelemetry.io/otel/trace"
	"go.uber.org/zap"
	"google.golang.org/protobuf/proto"
	"google.golang.org/protobuf/types/known/structpb"
	"google.golang.org/protobuf/types/known/timestamppb"

	openfgav1 "github.com/openfga/api/proto/openfga/v1"

	"github.com/openfga/openfga/pkg/logger"
	"github.com/openfga/openfga/pkg/storage"
	"github.com/openfga/openfga/pkg/storage/sqlcommon"
	tupleUtils "github.com/openfga/openfga/pkg/tuple"
)

var tracer = otel.Tracer("openfga/pkg/storage/postgres")

func startTrace(ctx context.Context, name string) (context.Context, trace.Span) {
	return tracer.Start(ctx, "postgres."+name)
}

// Datastore provides a PostgreSQL based implementation of [storage.OpenFGADatastore].
type Datastore struct {
<<<<<<< HEAD
	primaryStbl               sq.StatementBuilderType
	secondaryStbl             sq.StatementBuilderType
	primaryDB                 *sql.DB
	secondaryDB               *sql.DB
	primaryDBInfo             *sqlcommon.DBInfo
	secondaryDBInfo           *sqlcommon.DBInfo
	logger                    logger.Logger
	primaryDBStatsCollector   prometheus.Collector
	secondaryDBStatsCollector prometheus.Collector
	maxTuplesPerWriteField    int
	maxTypesPerModelField     int
=======
	stbl                   sq.StatementBuilderType
	db                     *sql.DB
	dbInfo                 *sqlcommon.DBInfo
	logger                 logger.Logger
	dbStatsCollector       prometheus.Collector
	maxTuplesPerWriteField int
	maxTypesPerModelField  int
	versionReady           bool
>>>>>>> 6ee03a4d
}

// Ensures that Datastore implements the OpenFGADatastore interface.
var _ storage.OpenFGADatastore = (*Datastore)(nil)

// initDB initializes a new postgres database connection.
func initDB(uri string, username string, password string, cfg *sqlcommon.Config) (*sql.DB, error) {
	if username != "" || password != "" {
		parsed, err := url.Parse(uri)
		if err != nil {
			return nil, fmt.Errorf("parse postgres connection uri: %w", err)
		}

		username := ""
		if cfg.Username != "" {
			username = cfg.Username
		} else if parsed.User != nil {
			username = parsed.User.Username()
		}

		switch {
		case cfg.Password != "":
			parsed.User = url.UserPassword(username, cfg.Password)
		case parsed.User != nil:
			if password, ok := parsed.User.Password(); ok {
				parsed.User = url.UserPassword(username, password)
			} else {
				parsed.User = url.User(username)
			}
		default:
			parsed.User = url.User(username)
		}

		uri = parsed.String()
	}

	db, err := sql.Open("pgx", uri)
	if err != nil {
		return nil, fmt.Errorf("initialize postgres connection: %w", err)
	}

	if cfg.MaxIdleConns != 0 {
		db.SetMaxIdleConns(cfg.MaxIdleConns) // default is 2, not retaining connections(0) would be detrimental for performance
	}

	db.SetMaxOpenConns(cfg.MaxOpenConns)
	db.SetConnMaxIdleTime(cfg.ConnMaxIdleTime)
	db.SetConnMaxLifetime(cfg.ConnMaxLifetime)

	return db, nil
}

// New creates a new [Datastore] storage.
func New(uri string, cfg *sqlcommon.Config) (*Datastore, error) {
	primaryDB, err := initDB(uri, cfg.Username, cfg.Password, cfg)
	if err != nil {
		return nil, fmt.Errorf("initialize postgres connection: %w", err)
	}

	var secondaryDB *sql.DB
	if cfg.SecondaryURI != "" {
		secondaryDB, err = initDB(cfg.SecondaryURI, cfg.SecondaryUsername, cfg.SecondaryPassword, cfg)
		if err != nil {
			return nil, fmt.Errorf("initialize postgres connection: %w", err)
		}
	}

	return NewWithDB(primaryDB, secondaryDB, cfg)
}

func configureDB(db *sql.DB, cfg *sqlcommon.Config) (*sqlcommon.DBInfo, sq.StatementBuilderType, prometheus.Collector, error) {
	var stbl sq.StatementBuilderType
	policy := backoff.NewExponentialBackOff()
	policy.MaxElapsedTime = 1 * time.Minute
	attempt := 1
	err := backoff.Retry(func() error {
		err := db.PingContext(context.Background())
		if err != nil {
			cfg.Logger.Info("waiting for database", zap.Int("attempt", attempt))
			attempt++
			return err
		}
		return nil
	}, policy)
	if err != nil {
		return nil, stbl, nil, fmt.Errorf("ping db: %w", err)
	}

	var collector prometheus.Collector
	if cfg.ExportMetrics {
		collector = collectors.NewDBStatsCollector(db, "openfga")
		if err := prometheus.Register(collector); err != nil {
			return nil, stbl, nil, fmt.Errorf("initialize metrics: %w", err)
		}
	}

	stbl = sq.StatementBuilder.PlaceholderFormat(sq.Dollar).RunWith(db)
	dbInfo := sqlcommon.NewDBInfo(db, stbl, HandleSQLError, "postgres")

	return dbInfo, stbl, collector, nil
}

// NewWithDB creates a new [Datastore] storage with the provided database connection.
func NewWithDB(primaryDB, secondaryDB *sql.DB, cfg *sqlcommon.Config) (*Datastore, error) {
	primaryDBInfo, primaryStbl, primaryCollector, err := configureDB(primaryDB, cfg)
	if err != nil {
		return nil, fmt.Errorf("configure primary db: %w", err)
	}

	var secondaryDBInfo *sqlcommon.DBInfo
	var secondaryStbl sq.StatementBuilderType
	var secondaryCollector prometheus.Collector
	if secondaryDB != nil {
		secondaryDBInfo, secondaryStbl, secondaryCollector, err = configureDB(secondaryDB, cfg)
		if err != nil {
			return nil, fmt.Errorf("configure secondary db: %w", err)
		}
	}

	return &Datastore{
<<<<<<< HEAD
		primaryStbl:               primaryStbl,
		secondaryStbl:             secondaryStbl,
		primaryDB:                 primaryDB,
		secondaryDB:               secondaryDB,
		primaryDBInfo:             primaryDBInfo,
		secondaryDBInfo:           secondaryDBInfo,
		logger:                    cfg.Logger,
		primaryDBStatsCollector:   primaryCollector,
		secondaryDBStatsCollector: secondaryCollector,
		maxTuplesPerWriteField:    cfg.MaxTuplesPerWriteField,
		maxTypesPerModelField:     cfg.MaxTypesPerModelField,
=======
		stbl:                   stbl,
		db:                     db,
		dbInfo:                 dbInfo,
		logger:                 cfg.Logger,
		dbStatsCollector:       collector,
		maxTuplesPerWriteField: cfg.MaxTuplesPerWriteField,
		maxTypesPerModelField:  cfg.MaxTypesPerModelField,
		versionReady:           false,
>>>>>>> 6ee03a4d
	}, nil
}

func (s *Datastore) isSecondaryConfigured() bool {
	return s.secondaryDB != nil
}

// Close see [storage.OpenFGADatastore].Close.
func (s *Datastore) Close() {
	if s.primaryDBStatsCollector != nil {
		prometheus.Unregister(s.primaryDBStatsCollector)
	}
	s.primaryDB.Close()
	if s.isSecondaryConfigured() {
		if s.secondaryDBStatsCollector != nil {
			prometheus.Unregister(s.secondaryDBStatsCollector)
		}
		s.secondaryDB.Close()
	}
}

// getReadDBInfo returns the appropriate database info based on consistency options.
func (s *Datastore) getReadDBInfo() *sqlcommon.DBInfo {
	if s.isSecondaryConfigured() {
		return s.secondaryDBInfo
	}
	return s.primaryDBInfo
}

// getReadStbl returns the appropriate statement builder based on consistency options.
func (s *Datastore) getReadStbl(consistency *openfgav1.ConsistencyPreference) sq.StatementBuilderType {
	if consistency != nil && *consistency == openfgav1.ConsistencyPreference_HIGHER_CONSISTENCY {
		// If we are using higher consistency, we need to use the write database.
		return s.primaryStbl
	}
	if s.isSecondaryConfigured() {
		// If we are using lower consistency, we can use the read database.
		return s.secondaryStbl
	}
	// If we are not using a secondary database, we can only use the primary database.
	return s.primaryStbl
}

// Read see [storage.RelationshipTupleReader].Read.
func (s *Datastore) Read(
	ctx context.Context,
	store string,
	tupleKey *openfgav1.TupleKey,
	options storage.ReadOptions,
) (storage.TupleIterator, error) {
	ctx, span := startTrace(ctx, "Read")
	defer span.End()

	readStbl := s.getReadStbl(&options.Consistency.Preference)
	return s.read(ctx, store, tupleKey, nil, readStbl)
}

// ReadPage see [storage.RelationshipTupleReader].ReadPage.
func (s *Datastore) ReadPage(ctx context.Context, store string, tupleKey *openfgav1.TupleKey, options storage.ReadPageOptions) ([]*openfgav1.Tuple, string, error) {
	ctx, span := startTrace(ctx, "ReadPage")
	defer span.End()

	readStbl := s.getReadStbl(&options.Consistency.Preference)
	iter, err := s.read(ctx, store, tupleKey, &options, readStbl)
	if err != nil {
		return nil, "", err
	}
	defer iter.Stop()

	return iter.ToArray(ctx, options.Pagination)
}

func (s *Datastore) read(ctx context.Context, store string, tupleKey *openfgav1.TupleKey, options *storage.ReadPageOptions, readStbl sq.StatementBuilderType) (*sqlcommon.SQLTupleIterator, error) {
	_, span := startTrace(ctx, "read")
	defer span.End()

	sb := readStbl.
		Select(
			"store", "object_type", "object_id", "relation",
			"_user",
			"condition_name", "condition_context", "ulid", "inserted_at",
		).
		From("tuple").
		Where(sq.Eq{"store": store})
	if options != nil {
		sb = sb.OrderBy("ulid")
	}

	objectType, objectID := tupleUtils.SplitObject(tupleKey.GetObject())
	if objectType != "" {
		sb = sb.Where(sq.Eq{"object_type": objectType})
	}
	if objectID != "" {
		sb = sb.Where(sq.Eq{"object_id": objectID})
	}
	if tupleKey.GetRelation() != "" {
		sb = sb.Where(sq.Eq{"relation": tupleKey.GetRelation()})
	}
	if tupleKey.GetUser() != "" {
		sb = sb.Where(sq.Eq{"_user": tupleKey.GetUser()})
	}

	if options != nil && options.Pagination.From != "" {
		sb = sb.Where(sq.GtOrEq{"ulid": options.Pagination.From})
	}
	if options != nil && options.Pagination.PageSize != 0 {
		sb = sb.Limit(uint64(options.Pagination.PageSize + 1)) // + 1 is used to determine whether to return a continuation token.
	}

	return sqlcommon.NewSQLTupleIterator(sb, HandleSQLError), nil
}

// Write see [storage.RelationshipTupleWriter].Write.
func (s *Datastore) Write(
	ctx context.Context,
	store string,
	deletes storage.Deletes,
	writes storage.Writes,
) error {
	ctx, span := startTrace(ctx, "Write")
	defer span.End()

	return sqlcommon.Write(ctx, s.primaryDBInfo, store, deletes, writes, time.Now().UTC())
}

// ReadUserTuple see [storage.RelationshipTupleReader].ReadUserTuple.
func (s *Datastore) ReadUserTuple(ctx context.Context, store string, tupleKey *openfgav1.TupleKey, options storage.ReadUserTupleOptions) (*openfgav1.Tuple, error) {
	ctx, span := startTrace(ctx, "ReadUserTuple")
	defer span.End()

	readStbl := s.getReadStbl(&options.Consistency.Preference)
	objectType, objectID := tupleUtils.SplitObject(tupleKey.GetObject())
	userType := tupleUtils.GetUserTypeFromUser(tupleKey.GetUser())

	var conditionName sql.NullString
	var conditionContext []byte
	var record storage.TupleRecord

	err := readStbl.
		Select(
			"object_type", "object_id", "relation",
			"_user",
			"condition_name", "condition_context",
		).
		From("tuple").
		Where(sq.Eq{
			"store":       store,
			"object_type": objectType,
			"object_id":   objectID,
			"relation":    tupleKey.GetRelation(),
			"_user":       tupleKey.GetUser(),
			"user_type":   userType,
		}).
		QueryRowContext(ctx).
		Scan(
			&record.ObjectType,
			&record.ObjectID,
			&record.Relation,
			&record.User,
			&conditionName,
			&conditionContext,
		)
	if err != nil {
		return nil, HandleSQLError(err)
	}

	if conditionName.String != "" {
		record.ConditionName = conditionName.String

		if conditionContext != nil {
			var conditionContextStruct structpb.Struct
			if err := proto.Unmarshal(conditionContext, &conditionContextStruct); err != nil {
				return nil, err
			}
			record.ConditionContext = &conditionContextStruct
		}
	}

	return record.AsTuple(), nil
}

// ReadUsersetTuples see [storage.RelationshipTupleReader].ReadUsersetTuples.
func (s *Datastore) ReadUsersetTuples(
	ctx context.Context,
	store string,
	filter storage.ReadUsersetTuplesFilter,
	options storage.ReadUsersetTuplesOptions,
) (storage.TupleIterator, error) {
	_, span := startTrace(ctx, "ReadUsersetTuples")
	defer span.End()

	readStbl := s.getReadStbl(&options.Consistency.Preference)
	sb := readStbl.
		Select(
			"store", "object_type", "object_id", "relation",
			"_user",
			"condition_name", "condition_context", "ulid", "inserted_at",
		).
		From("tuple").
		Where(sq.Eq{"store": store}).
		Where(sq.Eq{"user_type": tupleUtils.UserSet})

	objectType, objectID := tupleUtils.SplitObject(filter.Object)
	if objectType != "" {
		sb = sb.Where(sq.Eq{"object_type": objectType})
	}
	if objectID != "" {
		sb = sb.Where(sq.Eq{"object_id": objectID})
	}
	if filter.Relation != "" {
		sb = sb.Where(sq.Eq{"relation": filter.Relation})
	}
	if len(filter.AllowedUserTypeRestrictions) > 0 {
		orConditions := sq.Or{}
		for _, userset := range filter.AllowedUserTypeRestrictions {
			if _, ok := userset.GetRelationOrWildcard().(*openfgav1.RelationReference_Relation); ok {
				orConditions = append(orConditions, sq.Like{
					"_user": userset.GetType() + ":%#" + userset.GetRelation(),
				})
			}
			if _, ok := userset.GetRelationOrWildcard().(*openfgav1.RelationReference_Wildcard); ok {
				orConditions = append(orConditions, sq.Eq{
					"_user": userset.GetType() + ":*",
				})
			}
		}
		sb = sb.Where(orConditions)
	}

	return sqlcommon.NewSQLTupleIterator(sb, HandleSQLError), nil
}

// ReadStartingWithUser see [storage.RelationshipTupleReader].ReadStartingWithUser.
func (s *Datastore) ReadStartingWithUser(
	ctx context.Context,
	store string,
	filter storage.ReadStartingWithUserFilter,
	options storage.ReadStartingWithUserOptions,
) (storage.TupleIterator, error) {
	_, span := startTrace(ctx, "ReadStartingWithUser")
	defer span.End()

	readStbl := s.getReadStbl(&options.Consistency.Preference)
	var targetUsersArg []string
	for _, u := range filter.UserFilter {
		targetUser := u.GetObject()
		if u.GetRelation() != "" {
			targetUser = strings.Join([]string{u.GetObject(), u.GetRelation()}, "#")
		}
		targetUsersArg = append(targetUsersArg, targetUser)
	}

	builder := readStbl.
		Select(
			"store", "object_type", "object_id", "relation",
			"_user",
			"condition_name", "condition_context", "ulid", "inserted_at",
		).
		From("tuple").
		Where(sq.Eq{
			"store":       store,
			"object_type": filter.ObjectType,
			"relation":    filter.Relation,
			"_user":       targetUsersArg,
		}).OrderBy("object_id")

	if filter.ObjectIDs != nil && filter.ObjectIDs.Size() > 0 {
		builder = builder.Where(sq.Eq{"object_id": filter.ObjectIDs.Values()})
	}

	return sqlcommon.NewSQLTupleIterator(builder, HandleSQLError), nil
}

// MaxTuplesPerWrite see [storage.RelationshipTupleWriter].MaxTuplesPerWrite.
func (s *Datastore) MaxTuplesPerWrite() int {
	return s.maxTuplesPerWriteField
}

// ReadAuthorizationModel see [storage.AuthorizationModelReadBackend].ReadAuthorizationModel.
func (s *Datastore) ReadAuthorizationModel(ctx context.Context, store string, modelID string) (*openfgav1.AuthorizationModel, error) {
	ctx, span := startTrace(ctx, "ReadAuthorizationModel")
	defer span.End()

	return sqlcommon.ReadAuthorizationModel(ctx, s.getReadDBInfo(), store, modelID)
}

// ReadAuthorizationModels see [storage.AuthorizationModelReadBackend].ReadAuthorizationModels.
func (s *Datastore) ReadAuthorizationModels(ctx context.Context, store string, options storage.ReadAuthorizationModelsOptions) ([]*openfgav1.AuthorizationModel, string, error) {
	ctx, span := startTrace(ctx, "ReadAuthorizationModels")
	defer span.End()

	sb := s.getReadStbl(nil).
		Select("authorization_model_id").
		Distinct().
		From("authorization_model").
		Where(sq.Eq{"store": store}).
		OrderBy("authorization_model_id desc")

	if options.Pagination.From != "" {
		sb = sb.Where(sq.LtOrEq{"authorization_model_id": options.Pagination.From})
	}
	if options.Pagination.PageSize > 0 {
		sb = sb.Limit(uint64(options.Pagination.PageSize + 1)) // + 1 is used to determine whether to return a continuation token.
	}

	rows, err := sb.QueryContext(ctx)
	if err != nil {
		return nil, "", HandleSQLError(err)
	}
	defer rows.Close()

	var modelIDs []string
	var modelID string

	for rows.Next() {
		err = rows.Scan(&modelID)
		if err != nil {
			return nil, "", HandleSQLError(err)
		}

		modelIDs = append(modelIDs, modelID)
	}

	if err := rows.Err(); err != nil {
		return nil, "", HandleSQLError(err)
	}

	var token string
	numModelIDs := len(modelIDs)
	if len(modelIDs) > options.Pagination.PageSize {
		numModelIDs = options.Pagination.PageSize
		token = modelID
	}

	// TODO: make this concurrent with a maximum of 5 goroutines. This may be helpful:
	// https://stackoverflow.com/questions/25306073/always-have-x-number-of-goroutines-running-at-any-time
	models := make([]*openfgav1.AuthorizationModel, 0, numModelIDs)
	// We use numModelIDs here to avoid retrieving possibly one extra model.
	for i := 0; i < numModelIDs; i++ {
		model, err := s.ReadAuthorizationModel(ctx, store, modelIDs[i])
		if err != nil {
			return nil, "", err
		}
		models = append(models, model)
	}

	return models, token, nil
}

// FindLatestAuthorizationModel see [storage.AuthorizationModelReadBackend].FindLatestAuthorizationModel.
func (s *Datastore) FindLatestAuthorizationModel(ctx context.Context, store string) (*openfgav1.AuthorizationModel, error) {
	ctx, span := startTrace(ctx, "FindLatestAuthorizationModel")
	defer span.End()

	return sqlcommon.FindLatestAuthorizationModel(ctx, s.getReadDBInfo(), store)
}

// MaxTypesPerAuthorizationModel see [storage.TypeDefinitionWriteBackend].MaxTypesPerAuthorizationModel.
func (s *Datastore) MaxTypesPerAuthorizationModel() int {
	return s.maxTypesPerModelField
}

// WriteAuthorizationModel see [storage.TypeDefinitionWriteBackend].WriteAuthorizationModel.
func (s *Datastore) WriteAuthorizationModel(ctx context.Context, store string, model *openfgav1.AuthorizationModel) error {
	ctx, span := startTrace(ctx, "WriteAuthorizationModel")
	defer span.End()

	return sqlcommon.WriteAuthorizationModel(ctx, s.primaryDBInfo, store, model)
}

// CreateStore adds a new store to storage.
func (s *Datastore) CreateStore(ctx context.Context, store *openfgav1.Store) (*openfgav1.Store, error) {
	ctx, span := startTrace(ctx, "CreateStore")
	defer span.End()

	var id, name string
	var createdAt, updatedAt time.Time

	err := s.primaryStbl.
		Insert("store").
		Columns("id", "name", "created_at", "updated_at").
		Values(store.GetId(), store.GetName(), sq.Expr("NOW()"), sq.Expr("NOW()")).
		Suffix("returning id, name, created_at, updated_at").
		QueryRowContext(ctx).
		Scan(&id, &name, &createdAt, &updatedAt)
	if err != nil {
		return nil, HandleSQLError(err)
	}

	return &openfgav1.Store{
		Id:        id,
		Name:      name,
		CreatedAt: timestamppb.New(createdAt),
		UpdatedAt: timestamppb.New(updatedAt),
	}, nil
}

// GetStore retrieves the details of a specific store using its storeID.
func (s *Datastore) GetStore(ctx context.Context, id string) (*openfgav1.Store, error) {
	ctx, span := startTrace(ctx, "GetStore")
	defer span.End()

	row := s.getReadStbl(nil).
		Select("id", "name", "created_at", "updated_at").
		From("store").
		Where(sq.Eq{
			"id":         id,
			"deleted_at": nil,
		}).
		QueryRowContext(ctx)

	var storeID, name string
	var createdAt, updatedAt time.Time
	err := row.Scan(&storeID, &name, &createdAt, &updatedAt)
	if err != nil {
		if errors.Is(err, sql.ErrNoRows) {
			return nil, storage.ErrNotFound
		}
		return nil, HandleSQLError(err)
	}

	return &openfgav1.Store{
		Id:        storeID,
		Name:      name,
		CreatedAt: timestamppb.New(createdAt),
		UpdatedAt: timestamppb.New(updatedAt),
	}, nil
}

// ListStores provides a paginated list of all stores present in the storage.
func (s *Datastore) ListStores(ctx context.Context, options storage.ListStoresOptions) ([]*openfgav1.Store, string, error) {
	ctx, span := startTrace(ctx, "ListStores")
	defer span.End()

	whereClause := sq.And{
		sq.Eq{"deleted_at": nil},
	}

	if len(options.IDs) > 0 {
		whereClause = append(whereClause, sq.Eq{"id": options.IDs})
	}

	if options.Name != "" {
		whereClause = append(whereClause, sq.Eq{"name": options.Name})
	}

	if options.Pagination.From != "" {
		whereClause = append(whereClause, sq.GtOrEq{"id": options.Pagination.From})
	}

	sb := s.getReadStbl(nil).
		Select("id", "name", "created_at", "updated_at").
		From("store").
		Where(whereClause).
		OrderBy("id")

	if options.Pagination.PageSize > 0 {
		sb = sb.Limit(uint64(options.Pagination.PageSize + 1)) // + 1 is used to determine whether to return a continuation token.
	}

	rows, err := sb.QueryContext(ctx)
	if err != nil {
		return nil, "", HandleSQLError(err)
	}
	defer rows.Close()

	var stores []*openfgav1.Store
	var id string
	for rows.Next() {
		var name string
		var createdAt, updatedAt time.Time
		err := rows.Scan(&id, &name, &createdAt, &updatedAt)
		if err != nil {
			return nil, "", HandleSQLError(err)
		}

		stores = append(stores, &openfgav1.Store{
			Id:        id,
			Name:      name,
			CreatedAt: timestamppb.New(createdAt),
			UpdatedAt: timestamppb.New(updatedAt),
		})
	}

	if err := rows.Err(); err != nil {
		return nil, "", HandleSQLError(err)
	}

	if len(stores) > options.Pagination.PageSize {
		return stores[:options.Pagination.PageSize], id, nil
	}

	return stores, "", nil
}

// DeleteStore removes a store from storage.
func (s *Datastore) DeleteStore(ctx context.Context, id string) error {
	ctx, span := startTrace(ctx, "DeleteStore")
	defer span.End()

	_, err := s.primaryStbl.
		Update("store").
		Set("deleted_at", sq.Expr("NOW()")).
		Where(sq.Eq{"id": id}).
		ExecContext(ctx)
	if err != nil {
		return HandleSQLError(err)
	}

	return nil
}

// WriteAssertions see [storage.AssertionsBackend].WriteAssertions.
func (s *Datastore) WriteAssertions(ctx context.Context, store, modelID string, assertions []*openfgav1.Assertion) error {
	ctx, span := startTrace(ctx, "WriteAssertions")
	defer span.End()

	marshalledAssertions, err := proto.Marshal(&openfgav1.Assertions{Assertions: assertions})
	if err != nil {
		return err
	}

	_, err = s.primaryStbl.
		Insert("assertion").
		Columns("store", "authorization_model_id", "assertions").
		Values(store, modelID, marshalledAssertions).
		Suffix("ON CONFLICT (store, authorization_model_id) DO UPDATE SET assertions = ?", marshalledAssertions).
		ExecContext(ctx)
	if err != nil {
		return HandleSQLError(err)
	}

	return nil
}

// ReadAssertions see [storage.AssertionsBackend].ReadAssertions.
func (s *Datastore) ReadAssertions(ctx context.Context, store, modelID string) ([]*openfgav1.Assertion, error) {
	ctx, span := startTrace(ctx, "ReadAssertions")
	defer span.End()

	var marshalledAssertions []byte
	err := s.getReadStbl(nil).
		Select("assertions").
		From("assertion").
		Where(sq.Eq{
			"store":                  store,
			"authorization_model_id": modelID,
		}).
		QueryRowContext(ctx).
		Scan(&marshalledAssertions)
	if err != nil {
		if errors.Is(err, sql.ErrNoRows) {
			return []*openfgav1.Assertion{}, nil
		}
		return nil, HandleSQLError(err)
	}

	var assertions openfgav1.Assertions
	err = proto.Unmarshal(marshalledAssertions, &assertions)
	if err != nil {
		return nil, err
	}

	return assertions.GetAssertions(), nil
}

// ReadChanges see [storage.ChangelogBackend].ReadChanges.
func (s *Datastore) ReadChanges(ctx context.Context, store string, filter storage.ReadChangesFilter, options storage.ReadChangesOptions) ([]*openfgav1.TupleChange, string, error) {
	ctx, span := startTrace(ctx, "ReadChanges")
	defer span.End()

	objectTypeFilter := filter.ObjectType
	horizonOffset := filter.HorizonOffset

	orderBy := "ulid asc"
	if options.SortDesc {
		orderBy = "ulid desc"
	}

	sb := s.getReadStbl(nil).
		Select(
			"ulid", "object_type", "object_id", "relation",
			"_user",
			"operation",
			"condition_name", "condition_context", "inserted_at",
		).
		From("changelog").
		Where(sq.Eq{"store": store}).
		Where(fmt.Sprintf("inserted_at < NOW() - interval '%dms'", horizonOffset.Milliseconds())).
		OrderBy(orderBy)

	if objectTypeFilter != "" {
		sb = sb.Where(sq.Eq{"object_type": objectTypeFilter})
	}
	if options.Pagination.From != "" {
		sb = sqlcommon.AddFromUlid(sb, options.Pagination.From, options.SortDesc)
	}
	if options.Pagination.PageSize > 0 {
		sb = sb.Limit(uint64(options.Pagination.PageSize)) // + 1 is NOT used here as we always return a continuation token.
	}

	rows, err := sb.QueryContext(ctx)
	if err != nil {
		return nil, "", HandleSQLError(err)
	}
	defer rows.Close()

	var changes []*openfgav1.TupleChange
	var ulid string
	for rows.Next() {
		var objectType, objectID, relation, user string
		var operation int
		var insertedAt time.Time
		var conditionName sql.NullString
		var conditionContext []byte

		err = rows.Scan(
			&ulid,
			&objectType,
			&objectID,
			&relation,
			&user,
			&operation,
			&conditionName,
			&conditionContext,
			&insertedAt,
		)
		if err != nil {
			return nil, "", HandleSQLError(err)
		}

		var conditionContextStruct structpb.Struct
		if conditionName.String != "" {
			if conditionContext != nil {
				if err := proto.Unmarshal(conditionContext, &conditionContextStruct); err != nil {
					return nil, "", err
				}
			}
		}

		tk := tupleUtils.NewTupleKeyWithCondition(
			tupleUtils.BuildObject(objectType, objectID),
			relation,
			user,
			conditionName.String,
			&conditionContextStruct,
		)

		changes = append(changes, &openfgav1.TupleChange{
			TupleKey:  tk,
			Operation: openfgav1.TupleOperation(operation),
			Timestamp: timestamppb.New(insertedAt.UTC()),
		})
	}

	if len(changes) == 0 {
		return nil, "", storage.ErrNotFound
	}

	return changes, ulid, nil
}

// IsReady see [sqlcommon.IsReady].
func (s *Datastore) IsReady(ctx context.Context) (storage.ReadinessStatus, error) {
<<<<<<< HEAD
	// if secondary is not configured, return primary status only
	if !s.isSecondaryConfigured() {
		return sqlcommon.IsReady(ctx, s.primaryDB)
	}

	// check if primary is ready
	primaryStatus, err := sqlcommon.IsReady(ctx, s.primaryDB)
	if err != nil {
		primaryStatus.Message = err.Error()
		primaryStatus.IsReady = false
	}

	if primaryStatus.IsReady && primaryStatus.Message == "" {
		primaryStatus.Message = "ready"
	}

	// check if secondary is ready
	secondaryStatus, err := sqlcommon.IsReady(ctx, s.secondaryDB)
	if err != nil {
		secondaryStatus.Message = err.Error()
		secondaryStatus.IsReady = false
	}

	if secondaryStatus.IsReady && secondaryStatus.Message == "" {
		secondaryStatus.Message = "ready"
	}

	multipleReadyStatus := storage.ReadinessStatus{}
	messageTpl := "primary: %s, secondary: %s"
	multipleReadyStatus.IsReady = primaryStatus.IsReady && secondaryStatus.IsReady
	multipleReadyStatus.Message = fmt.Sprintf(messageTpl, primaryStatus.Message, secondaryStatus.Message)

	return multipleReadyStatus, nil
=======
	versionReady, err := sqlcommon.IsReady(ctx, s.versionReady, s.db)
	if err != nil {
		return versionReady, err
	}
	s.versionReady = versionReady.IsReady
	return versionReady, nil
>>>>>>> 6ee03a4d
}

// HandleSQLError processes an SQL error and converts it into a more
// specific error type based on the nature of the SQL error.
func HandleSQLError(err error, args ...interface{}) error {
	if errors.Is(err, sql.ErrNoRows) {
		return storage.ErrNotFound
	}

	if strings.Contains(err.Error(), "duplicate key value") {
		if len(args) > 0 {
			if tk, ok := args[0].(*openfgav1.TupleKey); ok {
				return storage.InvalidWriteInputError(tk, openfgav1.TupleOperation_TUPLE_OPERATION_WRITE)
			}
		}
		return storage.ErrCollision
	}

	return fmt.Errorf("sql error: %w", err)
}<|MERGE_RESOLUTION|>--- conflicted
+++ resolved
@@ -37,7 +37,6 @@
 
 // Datastore provides a PostgreSQL based implementation of [storage.OpenFGADatastore].
 type Datastore struct {
-<<<<<<< HEAD
 	primaryStbl               sq.StatementBuilderType
 	secondaryStbl             sq.StatementBuilderType
 	primaryDB                 *sql.DB
@@ -49,16 +48,7 @@
 	secondaryDBStatsCollector prometheus.Collector
 	maxTuplesPerWriteField    int
 	maxTypesPerModelField     int
-=======
-	stbl                   sq.StatementBuilderType
-	db                     *sql.DB
-	dbInfo                 *sqlcommon.DBInfo
-	logger                 logger.Logger
-	dbStatsCollector       prometheus.Collector
-	maxTuplesPerWriteField int
-	maxTypesPerModelField  int
-	versionReady           bool
->>>>>>> 6ee03a4d
+	versionReady              bool
 }
 
 // Ensures that Datastore implements the OpenFGADatastore interface.
@@ -179,7 +169,6 @@
 	}
 
 	return &Datastore{
-<<<<<<< HEAD
 		primaryStbl:               primaryStbl,
 		secondaryStbl:             secondaryStbl,
 		primaryDB:                 primaryDB,
@@ -191,16 +180,7 @@
 		secondaryDBStatsCollector: secondaryCollector,
 		maxTuplesPerWriteField:    cfg.MaxTuplesPerWriteField,
 		maxTypesPerModelField:     cfg.MaxTypesPerModelField,
-=======
-		stbl:                   stbl,
-		db:                     db,
-		dbInfo:                 dbInfo,
-		logger:                 cfg.Logger,
-		dbStatsCollector:       collector,
-		maxTuplesPerWriteField: cfg.MaxTuplesPerWriteField,
-		maxTypesPerModelField:  cfg.MaxTypesPerModelField,
-		versionReady:           false,
->>>>>>> 6ee03a4d
+		versionReady:              false,
 	}, nil
 }
 
@@ -865,17 +845,15 @@
 
 // IsReady see [sqlcommon.IsReady].
 func (s *Datastore) IsReady(ctx context.Context) (storage.ReadinessStatus, error) {
-<<<<<<< HEAD
 	// if secondary is not configured, return primary status only
+	primaryStatus, err := sqlcommon.IsReady(ctx, s.versionReady, s.primaryDB)
+	if err != nil {
+		return primaryStatus, err
+	}
+
 	if !s.isSecondaryConfigured() {
-		return sqlcommon.IsReady(ctx, s.primaryDB)
-	}
-
-	// check if primary is ready
-	primaryStatus, err := sqlcommon.IsReady(ctx, s.primaryDB)
-	if err != nil {
-		primaryStatus.Message = err.Error()
-		primaryStatus.IsReady = false
+		s.versionReady = primaryStatus.IsReady
+		return primaryStatus, nil
 	}
 
 	if primaryStatus.IsReady && primaryStatus.Message == "" {
@@ -883,7 +861,7 @@
 	}
 
 	// check if secondary is ready
-	secondaryStatus, err := sqlcommon.IsReady(ctx, s.secondaryDB)
+	secondaryStatus, err := sqlcommon.IsReady(ctx, s.versionReady, s.secondaryDB)
 	if err != nil {
 		secondaryStatus.Message = err.Error()
 		secondaryStatus.IsReady = false
@@ -898,15 +876,9 @@
 	multipleReadyStatus.IsReady = primaryStatus.IsReady && secondaryStatus.IsReady
 	multipleReadyStatus.Message = fmt.Sprintf(messageTpl, primaryStatus.Message, secondaryStatus.Message)
 
+	s.versionReady = multipleReadyStatus.IsReady
+
 	return multipleReadyStatus, nil
-=======
-	versionReady, err := sqlcommon.IsReady(ctx, s.versionReady, s.db)
-	if err != nil {
-		return versionReady, err
-	}
-	s.versionReady = versionReady.IsReady
-	return versionReady, nil
->>>>>>> 6ee03a4d
 }
 
 // HandleSQLError processes an SQL error and converts it into a more
